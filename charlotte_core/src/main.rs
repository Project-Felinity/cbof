--- conflicted
+++ resolved
@@ -43,13 +43,10 @@
         "Number of Significant Virtual Address Bits Supported: {}",
         ArchApi::get_vaddr_width()
     );
-<<<<<<< HEAD
 
     let memory_map = MemoryMap::get();
     logln!("Physical Address Space Size: {} MiB", memory_map.total_memory() / 1024 / 1024);
     logln!("Total Physical Memory: {} MiB", memory_map.usable_memory() / 1024 / 1024);
-=======
->>>>>>> 9e736bde
 
     logln!("Testing Physical Memory Manager");
     logln!("Performing single frame allocation and deallocation test.");
@@ -65,7 +62,6 @@
             logln!("Failed to allocate frame: {:?}", e);
         }
     }
-<<<<<<< HEAD
     let alloc3 = PHYSICAL_FRAME_ALLOCATOR.lock().allocate();
     logln!("alloc2: {:?}, alloc3: {:?}", alloc2, alloc3);
     PHYSICAL_FRAME_ALLOCATOR.lock().deallocate(alloc2.unwrap());
@@ -87,19 +83,6 @@
     logln!("Physical Memory Manager test suite finished.");
 
     logln!("Halting BSP");
-=======
-
-    CONSOLE.lock().set_colors(Color::RED, Color::WHITE);
-    println!("Example of setting console colors");
-    CONSOLE.lock().set_colors(Color::WHITE, Color::BLACK);
-    println!(
-        "Example println with [b{:X}color [f{:X}[b{:X}formatting",
-        Color::BLUE,
-        Color::GREEN,
-        Color::MAGENTA
-    );
-
->>>>>>> 9e736bde
     ArchApi::halt()
 }
 
