--- conflicted
+++ resolved
@@ -3,12 +3,8 @@
 
 mod access_control;
 mod arch;
-<<<<<<< HEAD
 mod framebuffer;
-=======
 mod bootinfo;
->>>>>>> 8b1fe900
-
 
 use framebuffer::*;
 use core::arch::asm;
