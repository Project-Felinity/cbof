<<<<<<< HEAD
use core::ops::Add;

use crate::arch::{Api, ArchApi, ISA_PARAMS};
use crate::memory::pmm::DIRECT_MAP;

=======
use crate::arch::ISA_PARAMS;
use core::num::NonZeroUsize;
use core::ops::Add;

>>>>>>> de4c38d1
pub const PAGE_SIZE: UAddr = ISA_PARAMS.paging.page_size;
pub const PAGE_SHIFT: UAddr = ISA_PARAMS.paging.page_shift;
pub const PAGE_MASK: UAddr = ISA_PARAMS.paging.page_mask;

#[cfg(not(target_pointer_width = "64"))]
compile_error! {"Unsupported ISA pointer width"}

#[cfg(target_pointer_width = "64")]
pub type UAddr = u64;

pub trait MemoryAddress {
    type MemoryAddress: MemoryAddress;
    fn is_aligned(&self, alignment: UAddr) -> bool;
    fn is_page_aligned(&self) -> bool;
    fn is_vaddress() -> bool;
}

#[derive(Clone, Copy, Debug, PartialOrd, Ord, PartialEq, Eq)]
#[repr(transparent)]
pub struct PhysicalAddress(UAddr);

impl PhysicalAddress {
    #[inline]
    pub const fn new(addr: UAddr) -> Self {
        Self(addr)
    }

    pub const fn as_usize(&self) -> usize {
        self.0 as usize
    }

    #[inline]
    pub const fn bits(&self) -> UAddr {
        self.0
    }

    #[inline]
    pub const fn pfn(&self) -> UAddr {
        self.bits() >> PAGE_SHIFT
    }

    #[inline]
    pub const fn from_pfn(pfn: UAddr) -> Self {
        Self::new(pfn << PAGE_SHIFT)
    }

    #[inline]
    /// # Safety
    /// This function will panic in case align == 0 or align - 1 == 0
    pub const fn is_aligned_to(&self, align: UAddr) -> bool {
        if align == 0 {
            panic!("Tried to test alignment to 0")
        }
        self.bits() & (align - 1) == 0
    }

    #[inline]
    pub const fn is_page_aligned(&self) -> bool {
        self.is_aligned_to(PAGE_SIZE)
    }

    #[inline]
    pub fn iter_frames(&self, n_frames: UAddr) -> impl Iterator<Item = PhysicalAddress> {
        (self.bits()..(self.bits() + n_frames * PAGE_SIZE))
            .step_by(PAGE_SIZE as usize)
            .map(PhysicalAddress::new)
    }

    pub unsafe fn as_ref<T>(&self) -> &T {
        unsafe { &*(self.bits() as *const T) }
    }

    #[allow(clippy::mut_from_ref)]
    pub unsafe fn as_mut<T>(&self) -> &mut T {
        unsafe { &mut *(self.bits() as *mut T) }
    }
}

impl MemoryAddress for PhysicalAddress {
    type MemoryAddress = PhysicalAddress;

    fn is_aligned(&self, alignment: UAddr) -> bool {
        self.is_aligned_to(alignment)
    }

    fn is_page_aligned(&self) -> bool {
        self.is_page_aligned()
    }

    fn is_vaddress() -> bool {
        false
    }
}

impl From<UAddr> for PhysicalAddress {
    #[inline]
    fn from(val: UAddr) -> Self {
        Self::new(val)
    }
}

impl From<PhysicalAddress> for usize {
    #[inline]
    fn from(addr: PhysicalAddress) -> Self {
        addr.as_usize()
    }
}

impl<T> From<PhysicalAddress> for *const T {
    #[inline]
    #[allow(clippy::unconditional_recursion)]
    fn from(addr: PhysicalAddress) -> *const T {
        (*DIRECT_MAP + addr.0).into()
    }
}

#[allow(clippy::unconditional_recursion)]
impl<T> From<PhysicalAddress> for *mut T {
    #[inline]
    fn from(addr: PhysicalAddress) -> *mut T {
        (*DIRECT_MAP + addr.0).into()
    }
}

impl Add<UAddr> for PhysicalAddress {
    type Output = Self;

    #[inline]
    fn add(self, val: UAddr) -> Self::Output {
        Self::new(self.0 + val)
    }
}

#[derive(Clone, Copy, Debug, PartialOrd, Ord, PartialEq, Eq)]
#[repr(transparent)]
pub struct VirtualAddress(UAddr);

#[derive(Debug, Copy, Clone)]
pub enum VAddrError {
    InvalidForm(u64),
    InvalidAlignment(u64),
}

impl VirtualAddress {
    const NULL: VirtualAddress = VirtualAddress(0);
    /// Default constructor that provides a null virtual address
    /// (0x0 is to be used as the null virtual address in CharlotteOS)
    #[inline]
    pub fn new() -> Self {
        Self::default()
    }
    #[inline]
    pub fn bits(&self) -> UAddr {
        self.0
    }
    /// Check if the virtual address is null
    #[inline]
    pub fn is_null(&self) -> bool {
        self.0 == 0
    }
    /// Check if the virtual address is aligned to the specified alignment
    #[inline]
    pub fn is_aligned_to(&self, align: UAddr) -> bool {
        self.0 % align == 0
    }
    /// Get the base address of the page that the virtual address is in
    #[inline]
    pub fn get_page_base(&self) -> UAddr {
        self.0 & PAGE_MASK
    }
    /// Get the offset of the virtual address from the base address of the page
    #[inline]
    pub fn get_page_offset(&self) -> usize {
        (self.0 & 0xfff) as usize
    }
    #[inline]
    pub fn pml4_index(&self) -> usize {
        ((self.0 >> 39) & 0x1ff) as usize
    }
    #[inline]
    pub fn pdpt_index(&self) -> usize {
        ((self.0 >> 30) & 0x1ff) as usize
    }
    #[inline]
    pub fn pd_index(&self) -> usize {
        ((self.0 >> 21) & 0x1ff) as usize
    }
    #[inline]
    pub fn pt_index(&self) -> usize {
        ((self.0 >> 12) & 0x1ff) as usize
    }
}

impl MemoryAddress for VirtualAddress {
    type MemoryAddress = VirtualAddress;

    fn is_aligned(&self, alignment: UAddr) -> bool {
        self.is_aligned_to(alignment)
    }

    fn is_page_aligned(&self) -> bool {
        self.is_aligned_to(self.get_page_base())
    }

    fn is_vaddress() -> bool {
        true
    }
}

impl Default for VirtualAddress {
    fn default() -> Self {
        Self::NULL
    }
}

impl TryFrom<u64> for VirtualAddress {
    type Error = VAddrError;

    fn try_from(addr: u64) -> Result<Self, Self::Error> {
        if ArchApi::validate_vaddr(addr) {
            Ok(Self(addr as UAddr))
        } else {
            Err(VAddrError::InvalidForm(addr))
        }
    }
}

impl From<VirtualAddress> for UAddr {
    #[inline]
    fn from(addr: VirtualAddress) -> Self {
        addr.0
    }
}

/// VirtualAddress can be converted to a const or mut pointer.
/// Safety: This conversion itself is safe, but dereferencing the resulting pointer may not be.
/// This is why only converstions to raw pointers are provided because dereferencing raw pointers is considered unsafe
/// and requires that invariants the compiler cannot verify are upheld by the developer.
impl<T> From<VirtualAddress> for *const T {
    #[inline]
    fn from(addr: VirtualAddress) -> *const T {
        addr.0 as *const T
    }
}

impl<T> From<VirtualAddress> for *mut T {
    #[inline]
    fn from(addr: VirtualAddress) -> *mut T {
        addr.0 as *mut T
    }
}

impl Add<usize> for VirtualAddress {
    type Output = Self;

    #[inline]
    fn add(self, val: usize) -> Self::Output {
        Self(self.0 + val as UAddr)
    }
}

impl Add<UAddr> for VirtualAddress {
    type Output = Self;

    #[inline]
    fn add(self, val: UAddr) -> Self::Output {
        Self(self.0 + val)
    }
}
#[derive(Clone, Copy, Debug, PartialOrd, Ord, PartialEq, Eq)]
#[repr(transparent)]
pub struct VirtualAddress(UAddr);

#[derive(Debug, Copy, Clone)]
pub enum VAddrError {
    InvalidForm(u64),
    InvalidAlignment(u64),
}

impl VirtualAddress {
    const NULL: VirtualAddress = VirtualAddress(0);
    /// Default constructor that provides a null virtual address
    /// (0x0 is to be used as the null virtual address in CharlotteOS)
    #[inline]
    pub fn new() -> Self {
        Self::default()
    }
    #[inline]
    pub fn bits(&self) -> UAddr {
        self.0
    }
    /// Check if the virtual address is null
    #[inline]
    pub fn is_null(&self) -> bool {
        self.0 == 0
    }
    /// Check if the virtual address is aligned to the specified alignment
    #[inline]
    pub fn is_aligned_to(&self, align: UAddr) -> bool {
        self.0 % align == 0
    }
    /// Get the base address of the page that the virtual address is in
    #[inline]
    pub fn get_page_base(&self) -> UAddr {
        self.0 & PAGE_MASK
    }
    /// Get the offset of the virtual address from the base address of the page
    #[inline]
    pub fn get_page_offset(&self) -> usize {
        (self.0 & 0xfff) as usize
    }
    #[inline]
    pub fn pml4_index(&self) -> usize {
        ((self.0 >> 39) & 0x1ff) as usize
    }
    #[inline]
    pub fn pdpt_index(&self) -> usize {
        ((self.0 >> 30) & 0x1ff) as usize
    }
    #[inline]
    pub fn pd_index(&self) -> usize {
        ((self.0 >> 21) & 0x1ff) as usize
    }
    #[inline]
    pub fn pt_index(&self) -> usize {
        ((self.0 >> 12) & 0x1ff) as usize
    }
}

impl MemoryAddress for VirtualAddress {
    type MemoryAddress = VirtualAddress;

    fn is_aligned(&self, alignment: UAddr) -> bool {
        self.is_aligned_to(alignment)
    }

    fn is_page_aligned(&self) -> bool {
        self.is_aligned_to(self.get_page_base())
    }

    fn is_vaddress() -> bool {
        true
    }
}

impl Default for VirtualAddress {
    fn default() -> Self {
        Self::NULL
    }
}

// impl TryFrom<u64> for VirtualAddress {
//     type Error = VAddrError;
//
//     fn try_from(addr: u64) -> Result<Self, Self::Error> {
//         if ArchApi::validate_vaddr(addr) {
//             Ok(Self(addr as UAddr))
//         } else {
//             Err(VAddrError::InvalidForm(addr))
//         }
//     }
// }

impl From<VirtualAddress> for UAddr {
    #[inline]
    fn from(addr: VirtualAddress) -> Self {
        addr.0
    }
}

/// VirtualAddress can be converted to a const or mut pointer.
/// Safety: This conversion itself is safe, but dereferencing the resulting pointer may not be.
/// This is why only converstions to raw pointers are provided because dereferencing raw pointers is considered unsafe
/// and requires that invariants the compiler cannot verify are upheld by the developer.
impl<T> From<VirtualAddress> for *const T {
    #[inline]
    fn from(addr: VirtualAddress) -> *const T {
        addr.0 as *const T
    }
}

impl<T> From<VirtualAddress> for *mut T {
    #[inline]
    fn from(addr: VirtualAddress) -> *mut T {
        addr.0 as *mut T
    }
}

impl Add<usize> for VirtualAddress {
    type Output = Self;

    #[inline]
    fn add(self, val: usize) -> Self::Output {
        Self(self.0 + val as UAddr)
    }
}

pub fn is_aligned(addr: UAddr, alignment: UAddr) -> bool {
    addr & (alignment - 1) == 0
}<|MERGE_RESOLUTION|>--- conflicted
+++ resolved
@@ -1,15 +1,8 @@
-<<<<<<< HEAD
 use core::ops::Add;
 
 use crate::arch::{Api, ArchApi, ISA_PARAMS};
 use crate::memory::pmm::DIRECT_MAP;
 
-=======
-use crate::arch::ISA_PARAMS;
-use core::num::NonZeroUsize;
-use core::ops::Add;
-
->>>>>>> de4c38d1
 pub const PAGE_SIZE: UAddr = ISA_PARAMS.paging.page_size;
 pub const PAGE_SHIFT: UAddr = ISA_PARAMS.paging.page_shift;
 pub const PAGE_MASK: UAddr = ISA_PARAMS.paging.page_mask;
@@ -147,7 +140,7 @@
 #[repr(transparent)]
 pub struct VirtualAddress(UAddr);
 
-#[derive(Debug, Copy, Clone)]
+#[derive(Debug, Clone, Copy)]
 pub enum VAddrError {
     InvalidForm(u64),
     InvalidAlignment(u64),
@@ -278,135 +271,4 @@
     fn add(self, val: UAddr) -> Self::Output {
         Self(self.0 + val)
     }
-}
-#[derive(Clone, Copy, Debug, PartialOrd, Ord, PartialEq, Eq)]
-#[repr(transparent)]
-pub struct VirtualAddress(UAddr);
-
-#[derive(Debug, Copy, Clone)]
-pub enum VAddrError {
-    InvalidForm(u64),
-    InvalidAlignment(u64),
-}
-
-impl VirtualAddress {
-    const NULL: VirtualAddress = VirtualAddress(0);
-    /// Default constructor that provides a null virtual address
-    /// (0x0 is to be used as the null virtual address in CharlotteOS)
-    #[inline]
-    pub fn new() -> Self {
-        Self::default()
-    }
-    #[inline]
-    pub fn bits(&self) -> UAddr {
-        self.0
-    }
-    /// Check if the virtual address is null
-    #[inline]
-    pub fn is_null(&self) -> bool {
-        self.0 == 0
-    }
-    /// Check if the virtual address is aligned to the specified alignment
-    #[inline]
-    pub fn is_aligned_to(&self, align: UAddr) -> bool {
-        self.0 % align == 0
-    }
-    /// Get the base address of the page that the virtual address is in
-    #[inline]
-    pub fn get_page_base(&self) -> UAddr {
-        self.0 & PAGE_MASK
-    }
-    /// Get the offset of the virtual address from the base address of the page
-    #[inline]
-    pub fn get_page_offset(&self) -> usize {
-        (self.0 & 0xfff) as usize
-    }
-    #[inline]
-    pub fn pml4_index(&self) -> usize {
-        ((self.0 >> 39) & 0x1ff) as usize
-    }
-    #[inline]
-    pub fn pdpt_index(&self) -> usize {
-        ((self.0 >> 30) & 0x1ff) as usize
-    }
-    #[inline]
-    pub fn pd_index(&self) -> usize {
-        ((self.0 >> 21) & 0x1ff) as usize
-    }
-    #[inline]
-    pub fn pt_index(&self) -> usize {
-        ((self.0 >> 12) & 0x1ff) as usize
-    }
-}
-
-impl MemoryAddress for VirtualAddress {
-    type MemoryAddress = VirtualAddress;
-
-    fn is_aligned(&self, alignment: UAddr) -> bool {
-        self.is_aligned_to(alignment)
-    }
-
-    fn is_page_aligned(&self) -> bool {
-        self.is_aligned_to(self.get_page_base())
-    }
-
-    fn is_vaddress() -> bool {
-        true
-    }
-}
-
-impl Default for VirtualAddress {
-    fn default() -> Self {
-        Self::NULL
-    }
-}
-
-// impl TryFrom<u64> for VirtualAddress {
-//     type Error = VAddrError;
-//
-//     fn try_from(addr: u64) -> Result<Self, Self::Error> {
-//         if ArchApi::validate_vaddr(addr) {
-//             Ok(Self(addr as UAddr))
-//         } else {
-//             Err(VAddrError::InvalidForm(addr))
-//         }
-//     }
-// }
-
-impl From<VirtualAddress> for UAddr {
-    #[inline]
-    fn from(addr: VirtualAddress) -> Self {
-        addr.0
-    }
-}
-
-/// VirtualAddress can be converted to a const or mut pointer.
-/// Safety: This conversion itself is safe, but dereferencing the resulting pointer may not be.
-/// This is why only converstions to raw pointers are provided because dereferencing raw pointers is considered unsafe
-/// and requires that invariants the compiler cannot verify are upheld by the developer.
-impl<T> From<VirtualAddress> for *const T {
-    #[inline]
-    fn from(addr: VirtualAddress) -> *const T {
-        addr.0 as *const T
-    }
-}
-
-impl<T> From<VirtualAddress> for *mut T {
-    #[inline]
-    fn from(addr: VirtualAddress) -> *mut T {
-        addr.0 as *mut T
-    }
-}
-
-impl Add<usize> for VirtualAddress {
-    type Output = Self;
-
-    #[inline]
-    fn add(self, val: usize) -> Self::Output {
-        Self(self.0 + val as UAddr)
-    }
-}
-
-pub fn is_aligned(addr: UAddr, alignment: UAddr) -> bool {
-    addr & (alignment - 1) == 0
 }