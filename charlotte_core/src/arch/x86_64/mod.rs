//! # `x86_64` Architecture Module
//! This module implements the Arch interface for the `x86_64` instruction set architecture (ISA).

use core::convert::From;
use core::fmt::Write;
use core::str;
use core::{
    borrow::{Borrow, BorrowMut},
    ptr::addr_of,
};

use memory::page_map::{asm_get_cr3, PageMap};
use spin::lazy::Lazy;
use spin::mutex::spin::SpinMutex;

use cpu::{
    asm_are_interrupts_enabled, asm_get_vendor_string, asm_halt, asm_inb, asm_irq_disable,
    asm_irq_restore, asm_outb, write_msr, PADDR_SIG_BITS, VADDR_SIG_BITS,
};
use gdt::{tss::Tss, Gdt};
use idt::Idt;
use serial::{ComPort, SerialPort};

use crate::acpi::{parse, AcpiInfo};
use crate::arch::x86_64::interrupts::apic::Apic;
use crate::arch::x86_64::interrupts::isa_handler::register_iv_handler;
use crate::arch::x86_64::memory::page_map::page_table::page_table_entry::PteFlags;
use crate::arch::{HwTimerMode, IsaParams, MemoryMap, PagingParams};
use crate::framebuffer::colors::Color;
use crate::framebuffer::framebuffer::FRAMEBUFFER;
use crate::logln;
use crate::memory::address::{/*PhysicalAddress,*/ VirtualAddress};
use crate::memory::pmm::PHYSICAL_FRAME_ALLOCATOR;

mod cpu;
mod exceptions;
mod gdt;
mod global;
mod idt;
mod interrupts;
mod memory;
mod serial;

/// The Api struct is used to provide an implementation of the `ArchApi` trait for the `x86_64` architecture.
#[allow(unused)]
pub struct Api {
    acpi_info: AcpiInfo,
    bsp_apic: Apic,
    irq_flags: u64,
}

static BSP_RING0_INT_STACK: [u8; 4096] = [0u8; 4096];
static BSP_TSS: Lazy<Tss> = Lazy::new(|| Tss::new(addr_of!(BSP_RING0_INT_STACK) as u64));
static BSP_GDT: Lazy<Gdt> = Lazy::new(|| Gdt::new(&BSP_TSS));
static BSP_IDT: SpinMutex<Idt> = SpinMutex::new(Idt::new());
pub const X86_ISA_PARAMS: IsaParams = IsaParams {
    paging: PagingParams {
        page_size: 0x1000,
        page_shift: 0xC,
        page_mask: !0xfff,
    },
};

/// Provide the implementation of the Api trait for the Api struct
impl crate::arch::Api for Api {
    type Api = Api;
    /// Define the logger type
    type DebugLogger = SerialPort;
    type Serial = SerialPort;

    fn isa_init() -> Self {
        FRAMEBUFFER.lock().clear_screen(Color::BLACK);

        logln!("Initializing the bootstrap processor");
        Api::init_bsp();
        logln!("============================================================\n");
        logln!("Parsing ACPI information");
        let tbls = parse();
        logln!("============================================================\n");
        let mut api = Api {
            acpi_info: tbls,
            bsp_apic: Apic::new(tbls.madt()),
            irq_flags: 0,
        };
        logln!("============================================================\n");

        logln!("Enable interrupts");
        api.init_interrupts();
        logln!("Bus frequency is: {}MHz", api.bsp_apic.tps / 10000000);
        logln!("============================================================\n");

        logln!("Memory self tests");
        Self::pmm_self_test();
        logln!("============================================================\n");
        Self::vmm_self_test();
        logln!("============================================================\n");
        logln!("All x86_64 sanity checks passed, kernel main has control now");
        logln!("============================================================\n");

        api
    }

    /// Get a new logger instance
    fn get_logger() -> Self::DebugLogger {
        SerialPort::try_new(ComPort::COM1).unwrap()
    }

    fn get_serial(&self) -> Self::Serial {
        SerialPort::try_new(ComPort::COM1).unwrap()
    }

    /// Get the number of significant physical address bits supported by the current CPU
    fn get_paddr_width() -> u8 {
        *PADDR_SIG_BITS
    }
    /// Get the number of significant virtual address bits supported by the current CPU
    fn get_vaddr_width() -> u8 {
        *VADDR_SIG_BITS
    }

    /// Validates a physical address in accordance with the x86_64 architecture
    #[inline]
    fn validate_paddr(raw: usize) -> bool {
        // Non-significant bits must be zero
        let unused_bitmask = !((1 << Self::get_paddr_width()) - 1);
        raw & unused_bitmask == 0
    }

    /// Validates a virtual address in accordance with the x86_64 architecture
    fn validate_vaddr(raw: u64) -> bool {
        // Canonical form check
        match Self::get_vaddr_width() {
            48 => {
                let masked = raw & 0xFFFF800000000000;
                masked == 0 || masked == 0xFFFF800000000000
            }
            57 => {
                let masked = raw & 0xFFFE000000000000;
                masked == 0 || masked == 0xFFFE000000000000
            }
            _ => false,
        }
    }

    /// Halt the calling LP
    fn halt() -> ! {
        unsafe { asm_halt() }
    }

    /// Kernel Panic
    fn panic() -> ! {
        unsafe { asm_halt() }
    }

    /// Read a byte from the specified port
    fn inb(port: u16) -> u8 {
        asm_inb(port)
    }

    /// Write a byte to the specified port
    fn outb(port: u16, val: u8) {
        asm_outb(port, val)
    }

    /// Initialize the bootstrap processor (BSP)
    ///
    ///  Initialize the application processors (APs)
    fn init_ap(&mut self) {
        //! This routine is run by each application processor to initialize itself prior to being handed off to the scheduler.
    }

    fn setup_isa_timer(&mut self, tps: u32, mode: HwTimerMode, _: u16) {
        let mut divisor = 1u8;
        let mut counter = 0u64;
        while divisor < 128 {
            counter = (self.bsp_apic.tps / divisor as u64) / (tps as u64 * 10);
            if counter < u32::MAX as u64 {
                break;
            }
            divisor <<= 1;
        }
        logln!(
            "Setting up ISA timer with divisor: {}, counter: {}",
            divisor,
            counter
        );
        self.bsp_apic
            .setup_timer(mode.into(), counter as u32, divisor.into());
    }

<<<<<<< HEAD
    fn init_interrupts(&mut self) {
        self.bsp_apic.init();
=======
    fn start_isa_timers(&self) {
        self.bsp_apic.start_timer()
    }

    fn pause_isa_timers(&self) {
        todo!()
>>>>>>> 364ae37b
    }

    fn interrupts_enabled(&self) -> bool {
        asm_are_interrupts_enabled()
    }

    fn disable_interrupts(&mut self) {
        irq_disable();
    }

    fn restore_interrupts(&mut self) {
        irq_restore();
    }

    fn init_interrupts(&mut self) {
        self.bsp_apic.enable(BSP_IDT.lock().borrow_mut());
    }

    fn set_interrupt_handler(&mut self, h: fn(vector: u64), vector: u32) {
        if vector > u8::MAX as u32 {
            panic!("X86_64 can only have from iv 32 to iv 255 set");
        }
        register_iv_handler(h, vector as u8);
    }

    #[inline(always)]
    fn end_of_interrupt() {
        Apic::signal_eoi();
    }
}

impl Api {
    /// Get the number of significant physical address bits supported by the current CPU
    fn get_paddr_width() -> u8 {
        *PADDR_SIG_BITS
    }
    /// Get the number of significant virtual address bits supported by the current CPU
    fn get_vaddr_width() -> u8 {
        *VADDR_SIG_BITS
    }

    fn init_bsp() {
        //! This routine is run by the bootstrap processor to initialize itself prior to bringing up the kernel.
        logln!("Processor information:");
        BSP_GDT.load();
        logln!("Loaded GDT");
        Gdt::reload_segment_regs();
        logln!("Reloaded segment registers");
        Gdt::load_tss();
        logln!("Loaded TSS");

        logln!("Registering exception ISRs in the IDT");
        exceptions::load_exceptions(BSP_IDT.lock().borrow_mut());
        logln!("Exception ISRs registered");

        logln!("Attempting to load IDT");
        BSP_IDT.lock().borrow().load();
        logln!("Loaded IDT");

        let mut vendor_string = [0u8; 12];
        unsafe { asm_get_vendor_string(&mut vendor_string) }
        logln!("CPU Vendor ID: {}", str::from_utf8(&vendor_string).unwrap());
    }

    fn pmm_self_test() {
        logln!(
            "Number of Significant Physical Address Bits Supported: {}",
            Api::get_paddr_width()
        );
        logln!(
            "Number of Significant Virtual Address Bits Supported: {}",
            Api::get_vaddr_width()
        );

        logln!("Testing Physical Memory Manager");
        logln!("Performing single frame allocation and deallocation test.");
        let alloc = PHYSICAL_FRAME_ALLOCATOR.lock().allocate();
        let alloc2 = PHYSICAL_FRAME_ALLOCATOR.lock().allocate();
        match alloc {
            Ok(frame) => {
                logln!("Allocated frame with physical base address: {:?}", frame);
                let _ = PHYSICAL_FRAME_ALLOCATOR.lock().deallocate(frame);
                logln!("Deallocated frame with physical base address: {:?}", frame);
            }
            Err(e) => {
                logln!("Failed to allocate frame: {:?}", e);
            }
        }
        let alloc3 = PHYSICAL_FRAME_ALLOCATOR.lock().allocate();
        logln!("alloc2: {:?}, alloc3: {:?}", alloc2, alloc3);
        if let Err(e) = PHYSICAL_FRAME_ALLOCATOR.lock().deallocate(alloc2.unwrap()) {
            logln!("Failed to deallocate frame: {:?}", e);
        }
        if let Err(e) = PHYSICAL_FRAME_ALLOCATOR.lock().deallocate(alloc3.unwrap()) {
            logln!("Failed to deallocate frame: {:?}", e);
        }
        logln!("Single frame allocation and deallocation test complete.");
        logln!("Performing contiguous frame allocation and deallocation test.");
        let contiguous_alloc = PHYSICAL_FRAME_ALLOCATOR.lock().allocate_contiguous(256, 64);
        match contiguous_alloc {
            Ok(frame) => {
                logln!(
                    "Allocated physically contiguous region with physical base address: {:?}",
                    frame
                );
                let _ = PHYSICAL_FRAME_ALLOCATOR.lock().deallocate(frame);
                logln!(
                    "Deallocated physically contiguous region with physical base address: {:?}",
                    frame
                );
            }
            Err(e) => {
                logln!("Failed to allocate contiguous frames: {:?}", e);
            }
        }
        logln!("Contiguous frame allocation and deallocation test complete.");
        logln!("Physical Memory Manager test suite finished.");
    }

    fn vmm_self_test() {
        logln!("Beginning VMM Self Test...");
        let cr3 = unsafe { asm_get_cr3() };
        let mut pm = match PageMap::from_cr3(cr3) {
            Ok(pm) => pm,
            Err(e) => panic!("Failed to create PageMap from CR3: {:?}", e),
        };
        logln!("PageMap created from current CR3 value.");

        logln!("Starting page mapping test...");
        let frame = match PHYSICAL_FRAME_ALLOCATOR.lock().allocate() {
            Ok(frame) => frame,
            Err(e) => panic!("Failed to allocate frame: {:?}", e),
        };

        //map to the beginning of the higher half of the virtual address space i.e. the beginning of kernelspace
        let vaddr = match VirtualAddress::try_from(0xFFFF800000000000) {
            Ok(vaddr) => vaddr,
            Err(e) => {
                panic!("Failed to create VirtualAddress: {:?}", e);
            }
        };
        pm.map_page(
            vaddr,
            frame,
            PteFlags::Write as u64 | PteFlags::Global as u64 | PteFlags::NoExecute as u64,
        );
        logln!(
            "Mapped page at virtual address: {:?} to physical frame: {:?}",
            vaddr,
            frame
        );
        unsafe {
            let ptr = <*mut u64>::from(vaddr);
            ptr.write(0xdeadbeef);
            logln!("Wrote 0xdeadbeef to virtual address: {:?}", vaddr);
            let val = ptr.read();
            logln!("Read value: 0x{:x} from virtual address: {:?}", val, vaddr);
        }
        let _ = pm.unmap_page(vaddr);
        logln!("Unmapped page at virtual address: {:?}", vaddr);
        let _ = PHYSICAL_FRAME_ALLOCATOR.lock().deallocate(frame);
        logln!("Deallocated frame: {:?}", frame);
        logln!("Page mapping test successful.");

        logln!("Starting large page mapping test...");
        let large_frame = match PHYSICAL_FRAME_ALLOCATOR
            .lock()
            .allocate_contiguous(512, 4096 * 512)
        {
            Ok(frame) => frame,
            Err(e) => panic!("Failed to allocate frame: {:?}", e),
        };
        pm.map_large_page(
            vaddr,
            large_frame,
            PteFlags::Write as u64 | PteFlags::Global as u64 | PteFlags::NoExecute as u64,
        );
        logln!(
            "Mapped large page at virtual address: {:?} to physical frame: {:?}",
            vaddr,
            large_frame
        );
        unsafe {
            let ptr = <*mut u64>::from(vaddr);
            ptr.write(0xcafebabe);
            logln!("Wrote 0xcafebabe to virtual address: {:?}", vaddr);
            let val = ptr.read();
            logln!("Read value: 0x{:x} from virtual address: {:?}", val, vaddr);
        }
        let _ = pm.unmap_large_page(vaddr);
        logln!("Unmapped large page at virtual address: {:?}", vaddr);
        let _ = PHYSICAL_FRAME_ALLOCATOR
            .lock()
            .deallocate_contiguous(large_frame, 512);
        logln!("Deallocated large frame: {:?}", large_frame);
        logln!("Large page mapping test successful.");

        logln!("Starting huge page mapping test...");
        let huge_frame = match PHYSICAL_FRAME_ALLOCATOR
            .lock()
            .allocate_contiguous(512 * 512, 4096 * 512 * 512)
        {
            Ok(frame) => frame,
            Err(e) => panic!("Failed to allocate frame: {:?}", e),
        };
        pm.map_huge_page(
            vaddr,
            huge_frame,
            PteFlags::Write as u64 | PteFlags::Global as u64 | PteFlags::NoExecute as u64,
        );
        logln!(
            "Mapped huge page at virtual address: {:?} to physical frame: {:?}",
            vaddr,
            huge_frame
        );
        unsafe {
            let ptr = <*mut u64>::from(vaddr);
            ptr.write(0xdeadbeef);
            logln!("Wrote 0xdeadbeef to virtual address: {:?}", vaddr);
            let val = ptr.read();
            logln!("Read value: 0x{:x} from virtual address: {:?}", val, vaddr);
        }
        let _ = pm.unmap_huge_page(vaddr);
        logln!("Unmapped huge page at virtual address: {:?}", vaddr);
        let _ = PHYSICAL_FRAME_ALLOCATOR
            .lock()
            .deallocate_contiguous(huge_frame, 512 * 512);
        logln!("Deallocated huge frame: {:?}", huge_frame);
        logln!("Huge page mapping test successful.");

        logln!("VMM Self Test Complete.");
    }
}<|MERGE_RESOLUTION|>--- conflicted
+++ resolved
@@ -188,17 +188,12 @@
             .setup_timer(mode.into(), counter as u32, divisor.into());
     }
 
-<<<<<<< HEAD
-    fn init_interrupts(&mut self) {
-        self.bsp_apic.init();
-=======
     fn start_isa_timers(&self) {
         self.bsp_apic.start_timer()
     }
 
     fn pause_isa_timers(&self) {
         todo!()
->>>>>>> 364ae37b
     }
 
     fn interrupts_enabled(&self) -> bool {
