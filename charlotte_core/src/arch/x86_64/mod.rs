--- conflicted
+++ resolved
@@ -39,10 +39,7 @@
 /// The Api struct is used to provide an implementation of the ArchApi trait for the x86_64 architecture.
 pub struct Api {
     pub tables: Option<AcpiTables>,
-<<<<<<< HEAD
     irq_flags: u64,
-=======
->>>>>>> 7c55eb13
 }
 
 static BSP_RING0_INT_STACK: [u8; 4096] = [0u8; 4096];
@@ -57,14 +54,11 @@
     type DebugLogger = SerialPort;
 
     fn new_arch_api() -> Self {
-<<<<<<< HEAD
         Self {
             tables: None,
             irq_flags: 0,
         }
-=======
         Self { tables: None }
->>>>>>> 7c55eb13
     }
 
     /// Get a new logger instance
@@ -148,17 +142,13 @@
                 0xF0,
                 read_apic_reg(tables.madt(), 0xF0) | (1 << 8),
             );
-<<<<<<< HEAD
             // enable irqs
             asm_irq_enable();
-=======
->>>>>>> 7c55eb13
         } else {
             panic!("Interrupts initialization without initializing ACPI tables");
         }
     }
 
-<<<<<<< HEAD
     fn interrupts_enabled(&self) -> bool {
         asm_are_interrupts_enabled()
     }
@@ -181,8 +171,6 @@
         }
     }
 
-=======
->>>>>>> 7c55eb13
     fn init_acpi_tables(&mut self, tbls: &AcpiTables) {
         // Copy the tables passed in to the API
         self.tables = Some(tbls.clone());
